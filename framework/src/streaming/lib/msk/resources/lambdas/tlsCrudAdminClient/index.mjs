--- conflicted
+++ resolved
@@ -8,10 +8,6 @@
 import { topicCrudOnEvent } from "./topic-crud.mjs";
 
 
-<<<<<<< HEAD
-
-=======
->>>>>>> 80442d08
 // Handler functions
 export const onEventHandler = async (event) => {
   
